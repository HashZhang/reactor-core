language: java
jdk:
  - openjdk8
  - openjdk11
<<<<<<< HEAD
  - openjdk12
=======
  - openjdk14
>>>>>>> 1e260dce

sudo: required

script: ./travis-build.sh

after_success:
  - bash <(curl -s https://codecov.io/bash)

before_cache:
  - rm -f  $HOME/.gradle/caches/modules-2/modules-2.lock
  - rm -fr $HOME/.gradle/caches/*/plugin-resolution/

cache:
  directories:
  - $HOME/.m2
  - $HOME/.gradle/caches/
  - $HOME/.gradle/wrapper/<|MERGE_RESOLUTION|>--- conflicted
+++ resolved
@@ -2,11 +2,7 @@
 jdk:
   - openjdk8
   - openjdk11
-<<<<<<< HEAD
-  - openjdk12
-=======
   - openjdk14
->>>>>>> 1e260dce
 
 sudo: required
 
