--- conflicted
+++ resolved
@@ -244,14 +244,11 @@
 jacocoTestReport.dependsOn test
 check.dependsOn jacocoTestReport
 check.dependsOn japicmp
-<<<<<<< HEAD
 
 jcstress {
 	mode = 'quick'
 }
 tasks.check.dependsOn(tasks.jcstress)
-=======
->>>>>>> bde71734
 
 if (JavaVersion.current().java9Compatible) {
 	sourceSets {
